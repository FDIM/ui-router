var Resolvable, Path, PathElement, ResolveContext;

/**
 * @ngdoc object
 * @name ui.router.util.$resolve
 *
 * @requires $q
 * @requires $injector
 *
 * @description
 * Manages resolution of (acyclic) graphs of promises.
 */
$Resolve.$inject = ['$q', '$injector'];
function $Resolve(  $q,    $injector) {

  /*
   ------- Resolvable, PathElement, Path, ResolveContext ------------------
   I think these should be private API for now because we may need to iterate it for a while.
   /*

   /*  Resolvable

   The basic building block for the new resolve system.
   Resolvables encapsulate a state's resolve's resolveFn, the resolveFn's declared dependencies, and the wrapped (.promise)
   and unwrapped-when-complete (.data) result of the resolveFn.

   Resolvable.get() either retrieves the Resolvable's existing promise, or else invokes resolve() (which invokes the
   resolveFn) and returns the resulting promise.

   Resolvable.get() and Resolvable.resolve() both execute within a ResolveContext, which is passed as the first
   parameter to those fns.
   */


  Resolvable = function Resolvable(name, resolveFn, state) {
    var self = this;

    // Resolvable: resolveResolvable() This function is aliased to Resolvable.resolve()

    // synchronous part:
    // - sets up the Resolvable's promise
    // - retrieves dependencies' promises
    // - returns promise for async part

    // asynchronous part:
    // - wait for dependencies promises to resolve
    // - invoke the resolveFn
    // - wait for resolveFn promise to resolve
    // - store unwrapped data
    // - resolve the Resolvable's promise
    function resolveResolvable(resolveContext) {
      // First, set up an overall deferred/promise for this Resolvable
      var deferred = $q.defer();
      self.promise = deferred.promise;

      // Load an assoc-array of all resolvables for this state from the resolveContext
      // omit the current Resolvable from the PathElement in the ResolveContext so we don't try to inject self into self
      var options = {  omitPropsFromPrototype: [ self.name ], flatten: true };
      var ancestorsByName = resolveContext.getResolvableLocals(self.state.name, options);

      // Limit the ancestors Resolvables map to only those that the current Resolvable fn's annotations depends on
      var depResolvables = pick(ancestorsByName, self.deps);

      // Get promises (or synchronously invoke resolveFn) for deps
      var depPromises = map(depResolvables, function(resolvable) {
        return resolvable.get(resolveContext);
      });

      // Return a promise chain that waits for all the deps to resolve, then invokes the resolveFn passing in the
      // dependencies as locals, then unwraps the resulting promise's data.
      return $q.all(depPromises).then(function invokeResolve(locals) {
        try {
          var result = $injector.invoke(self.resolveFn, state, locals);
          deferred.resolve(result);
        } catch (error) {
          deferred.reject(error);
        }
        return self.promise;
      }).then(function(data) {
        self.data = data;
        return self.promise;
      });
    }

    // Public API
    extend(this, {
      name: name,
      resolveFn: resolveFn,
      state: state,
      deps: $injector.annotate(resolveFn),
      resolve: resolveResolvable, // aliased function name for stacktraces
      promise: undefined,
      data: undefined,
      get: function(resolveContext) {
        return self.promise || resolveResolvable(resolveContext);
      }
    });
  };

  // Eager resolves are resolved before the transition starts.
  // Lazy resolves are resolved before their state is entered.
  // JIT resolves are resolved just-in-time, right before an injected function that depends on them is invoked.
  var resolvePolicies = { eager: 3, lazy: 2, jit: 1 };
  var defaultResolvePolicy = "eager"; // TODO: make this configurable

  // An element in the path which represents a state and that state's Resolvables and their resolve statuses.
  // When the resolved data is ready, it is stored in each Resolvable object within the PathElement

  // Should be passed a state object.  I think maybe state could even be the public state, so users can add resolves
  // on the fly.
  PathElement = function PathElement(state) {
    var self = this;
    // Convert state's resolvable assoc-array into an assoc-array of empty Resolvable(s)
    var resolvables = map(state.resolve || {}, function(resolveFn, resolveName) {
      return new Resolvable(resolveName, resolveFn, state);
    });

    // returns a promise for all resolvables on this PathElement
    // options.policy: only return promises for those Resolvables which are at the specified policy strictness, or above.
    function resolvePathElement(resolveContext, options) {
      var policyOrdinal = resolvePolicies[options && options.policy || defaultResolvePolicy];

      var policyConf = {
        $$state: angular.isString(self.state.resolvePolicy) ? self.state.resolvePolicy : defaultResolvePolicy,
        $$resolves: angular.isObject(self.state.resolvePolicy) ? self.state.resolvePolicy : defaultResolvePolicy
      };

      forEach(self.resolvables, function(resolvable) {
        var policyString = policyConf.$$resolves[resolvable.name] || policyConf.$$state;
        policyConf[resolvable.name] = resolvePolicies[policyString];
      });

      var resolvablesForPolicy = filter(resolvables, function(resolvable) { return policyConf[resolvable.name] >= policyOrdinal; });
      return $q.all(map(resolvablesForPolicy, function(resolvable) { return resolvable.get(resolveContext); }));
    }

    // Injects a function at this PathElement level with available Resolvables
    // First it resolves all resolvables.  When they are done resolving, invokes the function.
    // Returns a promise for the return value of the function.
    // public function
    // fn is the function to inject (onEnter, onExit, controller)
    // locals are the regular-style locals to inject
    // resolveContext is a ResolveContext which is for injecting state Resolvable(s)
    function invokeLater(fn, locals, resolveContext) {
      var deps = $injector.annotate(fn);
      var resolvables = pick(resolveContext.getResolvableLocals(self.state.name), deps);
      var promises = map(resolvables, function(resolvable) { return resolvable.get(resolveContext); });
      return $q.all(promises).then(function() {
        try {
          return self.invokeNow(fn, locals, resolveContext);
        } catch (error) {
          return $q.reject(error);
        }
      });
    }

    // private function? Maybe needs to be public-to-$transition to allow onEnter/onExit to be invoked synchronously
    // and in the correct order, but only after we've manually ensured all the deps are resolved.

    // Injects a function at this PathElement level with available Resolvables
    // Does not wait until all Resolvables have been resolved; you must call PathElement.resolve() (or manually resolve each dep) first
    function invokeNow(fn, locals, resolveContext) {
      var resolvables = resolveContext.getResolvableLocals(self.state.name);
      var moreLocals = map(resolvables, function(resolvable) { return resolvable.data; });
      var combinedLocals = extend({}, locals, moreLocals);
      return $injector.invoke(fn, self.state, combinedLocals);
    }

    // public API so far
    extend(this, {
      state: state,
      resolvables: resolvables,
      resolve: resolvePathElement, // aliased function for stacktraces
      invokeNow: invokeNow, // this might be private later
      invokeLater: invokeLater
    });
  };

  // A Path Object holds an ordered list of PathElements.
  // This object is used by ResolveContext to store resolve status for an entire path of states.
  // It has concat and slice helper methods to return new Paths, based on the current Path.

  // statesOrPathElements must be an array of either state(s) or PathElement(s)
  // states could be "public" state objects for this?
  /*
   Path becomes the replacement data structure for $state.$current.locals. This is now stored on the $transition closure in _fromPath.
   */
  Path = function Path(statesOrPathElements) {
    var self = this;
    if (!isArray(statesOrPathElements)) throw new Error("states must be an array of state(s) or PathElement(s)", statesOrPathElements);
    var isPathElementArray = (statesOrPathElements.length && (statesOrPathElements[0] instanceof PathElement));

    var elements = statesOrPathElements;
    if (!isPathElementArray) { // they passed in states; convert them to PathElements
      elements = map(elements, function (state) { return new PathElement(state); });
    }

    // resolveContext holds stateful Resolvables (containing possibly resolved data), mapped per state-name.
    function resolvePath(resolveContext, options) {
      return $q.all(map(elements, function(element) { return element.resolve(resolveContext, options); }));
    }

    // returns a ResolveContext for a subpath of this path.
    // The subpath is from the root path element up to and including the toPathElement parameter
    function resolveContext(toPathElement) {
      toPathElement = toPathElement || elements[elements.length - 1];
      var elementIdx = elements.indexOf(toPathElement);
      if (elementIdx == -1) throw new Error("this Path does not contain the toPathElement");
      return new ResolveContext(self.slice(0, elementIdx + 1));
    }

    // Public API
    extend(this, {
      resolve: resolvePath,
      resolveContext: resolveContext,
      elements: elements,
      concat: function(path) {
        return new Path(elements.concat(path.elements));
      },
      slice: function(start, end) {
        return new Path(elements.slice(start, end));
      },
      reverse: function() {
        elements.reverse();
        return self;
      },
      states: function() {
        return pluck(elements, "state");
      }
    });
  };

  /**
   *  ResolveContext provides injectable dependencies (Resolvables) to the three resolve() functions (Path.resolve,
   *  PathElement.resolve, and Resolvable.resolve).
   *
   *  The ResolveContext constructor takes a Path(), from which the ResolvableContext is built.  The Path contains
   *  PathElements, which each in turn contain a Resolvables map.  Each Resolvable may or may not be pre-resolved.
   *
   *  For each PathElement in the Path, ResolveContext maps the available Resolvables.  Each PathElement is provided with
   *  the Resolvables at its own level, as well as the aggregated Resolvables of its parent PathElement(s).  Aggregation is
   *  done using prototypal inheritance from the parent's Resolvable(s) map.
   */
  ResolveContext = function ResolveContext(path) {
    if (path === undefined) path = new Path([]);
    var resolvablesByState = {}, previousIteration = {};

    forEach(path.elements, function (pathElem) {
      var resolvablesForPE = pathElem.resolvables;
      var resolvesByName = indexBy(resolvablesForPE, 'name');
      var resolvables = inherit(previousIteration, resolvesByName); // note prototypal inheritance
      previousIteration = resolvablesByState[pathElem.state.name] = resolvables;
    });



    /**
     *  Gets the available Resolvables for a particular PathElement (mapped by the PathElement's state name).
     *
     * @param stateName
     * @param options
     *
     * options.flatten
     *   Return the Resolvables as a standard object map, not a prototypally inherited object map.
     *
     *   $$resolvablesByState has resolvables organized in a prototypal inheritance chain.  options.flatten will
     *   flatten the object from prototypal inheritance to a simple object with all its prototype chain properties
     *   exposed, where child properties take precedence over parent properties.
     *
     * options.omitPropsFromPrototype
     *   Remove the props specified in options.omitPropsFromPrototype from the prototype of the object.
     *
     *   This will hide a top-level resolvable (by name), potentially exposing a parent resolvable of the same name
     *   further down the prototype chain.
     *
     *   This is used by Resolvable.resolve(resolveContext) in order to provide the Resolvable access to all the other
     *   Resolvables at its own PathElement level, yet disallow that Resolvable access to its own injectable Resolvable.
     *
     *   This is also used to allow a state to override a parent state's resolve while also injecting
     *   that parent state's resolve:
     *
     *   state({ name: 'G', resolve: { _G: function() { return "G"; } } });
     *   state({ name: 'G.G2', resolve: { _G: function(_G) { return _G + "G2"; } } });
     *   where injecting _G into a controller will yield "GG2"
     */
    function getResolvableLocals(stateName, options) {
      var resolvables = (resolvablesByState[stateName] || {});
      options = extend({ flatten: true, omitPropsFromPrototype: [] }, options);

      // Create a shallow clone referencing the original prototype chain.  This is so we can alter the clone's
      // prototype without affecting the actual object (for options.omitPropsFromPrototype)
      var shallowClone = Object.create(Object.getPrototypeOf(resolvables));
      for (var property in resolvables) {
        if (resolvables.hasOwnProperty(property)) { shallowClone[property] = resolvables[property]; }
      }

      // Omit any specified top-level prototype properties
      forEach(options.omitPropsFromPrototype, function(prop) {
        delete(shallowClone[prop]); // possibly exposes the same prop from prototype chain
      });

      if (options.flatten) // Flatten from prototypal chain to simple object
        shallowClone = flattenPrototypeChain(shallowClone);

      return shallowClone;
    }

    extend(this, {
      getResolvableLocals: getResolvableLocals,
      $$resolvablesByState: resolvablesByState
    });
  };

  // ----------------- 0.2.xx Legacy API here ------------------------
  var VISIT_IN_PROGRESS = 1,
      VISIT_DONE = 2,
      NOTHING = {},
      NO_DEPENDENCIES = [],
      NO_LOCALS = NOTHING,
      NO_PARENT = extend($q.when(NOTHING), { $$promises: NOTHING, $$values: NOTHING });
  

  /**
   * @ngdoc function
   * @name ui.router.util.$resolve#study
   * @methodOf ui.router.util.$resolve
   *
   * @description
   * Studies a set of invocables that are likely to be used multiple times.
   * <pre>
   * $resolve.study(invocables)(locals, parent, self)
   * </pre>
   * is equivalent to
   * <pre>
   * $resolve.resolve(invocables, locals, parent, self)
   * </pre>
   * but the former is more efficient (in fact `resolve` just calls `study`
   * internally).
   *
   * @param {object} invocables Invocable objects
   * @return {function} a function to pass in locals, parent and self
   */
  this.study = function (invocables) {
    if (!isObject(invocables)) throw new Error("'invocables' must be an object");
<<<<<<< HEAD

=======
    var invocableKeys = Object.keys(invocables || {});
    
>>>>>>> 753efee0
    // Perform a topological sort of invocables to build an ordered plan
    var plan = [], cycle = [], visited = {};

    function visit(value, key) {

      if (visited[key] === VISIT_DONE) return;

      cycle.push(key);

      if (visited[key] === VISIT_IN_PROGRESS) {
        cycle.splice(0, cycle.indexOf(key));
        throw new Error("Cyclic dependency: " + cycle.join(" -> "));
      }
      visited[key] = VISIT_IN_PROGRESS;

      if (isString(value)) {
        plan.push(key, [ function() { return $injector.get(value); }], NO_DEPENDENCIES);
      } else {
        var params = $injector.annotate(value);
        forEach(params, function (param) {
          if (param !== key && invocables.hasOwnProperty(param)) visit(invocables[param], param);
        });
        plan.push(key, value, params);
      }

      cycle.pop();
      visited[key] = VISIT_DONE;
    }

    forEach(invocables, visit);
    invocables = cycle = visited = null; // plan is all that's required

    function isResolve(value) {
      return isObject(value) && value.then && value.$$promises;
    }

    return function (locals, parent, self) {
      if (isResolve(locals) && self === undefined) {
        self = parent; parent = locals; locals = null;
      }
      if (!locals) locals = NO_LOCALS;
      else if (!isObject(locals)) throw new Error("'locals' must be an object");

      if (!parent) parent = NO_PARENT;
      else if (!isResolve(parent)) throw new Error("'parent' must be a promise returned by $resolve.resolve()");

      // To complete the overall resolution, we have to wait for the parent
      // promise and for the promise for each invokable in our plan.
      var resolution = $q.defer(),
          result = resolution.promise,
          promises = result.$$promises = {},
          values = extend({}, locals),
          wait = 1 + plan.length / 3,
          merged = false;

      function done() {
        // Merge parent values we haven't got yet and publish our own $$values
        if (!--wait) {
          if (!merged) merge(values, parent.$$values);
          result.$$values = values;
          result.$$promises = result.$$promises || true; // keep for isResolve()
          delete result.$$inheritedValues;
          resolution.resolve(values);
        }
      }

      function fail(reason) {
        result.$$failure = reason;
        resolution.reject(reason);
      }

<<<<<<< HEAD
=======
      // TODO: Remove this when we merge in 'new' branch
      function omit(obj) {
        var copy = {}, keys = angular.isArray(arguments[1]) ? arguments[1] : arguments.slice(1);
        for (var key in obj)
          if (keys.indexOf(key) == -1) copy[key] = obj[key];
        return copy;
      }

>>>>>>> 753efee0
      // Short-circuit if parent has already failed
      if (isDefined(parent.$$failure)) {
        fail(parent.$$failure);
        return result;
      }

      if (parent.$$inheritedValues) {
        merge(values, omit(parent.$$inheritedValues, invocableKeys));
      }

      // Merge parent values if the parent has already resolved, or merge
      // parent promises and wait if the parent resolve is still in progress.
      extend(promises, parent.$$promises);
      if (parent.$$values) {
        merged = merge(values, omit(parent.$$values, invocableKeys));
        result.$$inheritedValues = omit(parent.$$values, invocableKeys);
        done();
      } else {
        if (parent.$$inheritedValues) {
          result.$$inheritedValues = omit(parent.$$inheritedValues, invocableKeys);
        }        
        parent.then(done, fail);
      }

      // Process each invocable in the plan, but ignore any where a local of the same name exists.
      for (var i = 0, ii = plan.length; i < ii; i += 3) {
        if (locals.hasOwnProperty(plan[i])) done();
        else invoke(plan[i], plan[i + 1], plan[i + 2]);
      }

      function invoke(key, invocable, params) {
        // Create a deferred for this invocation. Failures will propagate to the resolution as well.
        var invocation = $q.defer(), waitParams = 0;
        function onfailure(reason) {
          invocation.reject(reason);
          fail(reason);
        }
        // Wait for any parameter that we have a promise for (either from parent or from this
        // resolve; in that case study() will have made sure it's ordered before us in the plan).
        forEach(params, function (dep) {
          if (promises.hasOwnProperty(dep) && !locals.hasOwnProperty(dep)) {
            waitParams++;
            promises[dep].then(function (result) {
              values[dep] = result;
              if (!(--waitParams)) proceed();
            }, onfailure);
          }
        });
        if (!waitParams) proceed();
        function proceed() {
          if (isDefined(result.$$failure)) return;
          try {
            invocation.resolve($injector.invoke(invocable, self, values));
            invocation.promise.then(function (result) {
              values[key] = result;
              done();
            }, onfailure);
          } catch (e) {
            onfailure(e);
          }
        }
        // Publish promise synchronously; invocations further down in the plan may depend on it.
        promises[key] = invocation.promise;
      }

      return result;
    };
  };

  /**
   * @ngdoc function
   * @name ui.router.util.$resolve#resolve
   * @methodOf ui.router.util.$resolve
   *
   * @description
   * Resolves a set of invocables. An invocable is a function to be invoked via
   * `$injector.invoke()`, and can have an arbitrary number of dependencies.
   * An invocable can either return a value directly,
   * or a `$q` promise. If a promise is returned it will be resolved and the
   * resulting value will be used instead. Dependencies of invocables are resolved
   * (in this order of precedence)
   *
   * - from the specified `locals`
   * - from another invocable that is part of this `$resolve` call
   * - from an invocable that is inherited from a `parent` call to `$resolve`
   *   (or recursively
   * - from any ancestor `$resolve` of that parent).
   *
   * The return value of `$resolve` is a promise for an object that contains
   * (in this order of precedence)
   *
   * - any `locals` (if specified)
   * - the resolved return values of all injectables
   * - any values inherited from a `parent` call to `$resolve` (if specified)
   *
   * The promise will resolve after the `parent` promise (if any) and all promises
   * returned by injectables have been resolved. If any invocable
   * (or `$injector.invoke`) throws an exception, or if a promise returned by an
   * invocable is rejected, the `$resolve` promise is immediately rejected with the
   * same error. A rejection of a `parent` promise (if specified) will likewise be
   * propagated immediately. Once the `$resolve` promise has been rejected, no
   * further invocables will be called.
   *
   * Cyclic dependencies between invocables are not permitted and will caues `$resolve`
   * to throw an error. As a special case, an injectable can depend on a parameter
   * with the same name as the injectable, which will be fulfilled from the `parent`
   * injectable of the same name. This allows inherited values to be decorated.
   * Note that in this case any other injectable in the same `$resolve` with the same
   * dependency would see the decorated value, not the inherited value.
   *
   * Note that missing dependencies -- unlike cyclic dependencies -- will cause an
   * (asynchronous) rejection of the `$resolve` promise rather than a (synchronous)
   * exception.
   *
   * Invocables are invoked eagerly as soon as all dependencies are available.
   * This is true even for dependencies inherited from a `parent` call to `$resolve`.
   *
   * As a special case, an invocable can be a string, in which case it is taken to
   * be a service name to be passed to `$injector.get()`. This is supported primarily
   * for backwards-compatibility with the `resolve` property of `$routeProvider`
   * routes.
   *
   * @param {object} invocables functions to invoke or
   * `$injector` services to fetch.
   * @param {object} locals  values to make available to the injectables
   * @param {object} parent  a promise returned by another call to `$resolve`.
   * @param {object} self  the `this` for the invoked methods
   * @return {object} Promise for an object that contains the resolved return value
   * of all invocables, as well as any inherited and local values.
   */
  this.resolve = function (invocables, locals, parent, self) {
    return this.study(invocables)(locals, parent, self);
  };
}

angular.module('ui.router.util').service('$resolve', $Resolve);
<|MERGE_RESOLUTION|>--- conflicted
+++ resolved
@@ -342,12 +342,8 @@
    */
   this.study = function (invocables) {
     if (!isObject(invocables)) throw new Error("'invocables' must be an object");
-<<<<<<< HEAD
-
-=======
     var invocableKeys = Object.keys(invocables || {});
     
->>>>>>> 753efee0
     // Perform a topological sort of invocables to build an ordered plan
     var plan = [], cycle = [], visited = {};
 
@@ -418,18 +414,7 @@
         result.$$failure = reason;
         resolution.reject(reason);
       }
-
-<<<<<<< HEAD
-=======
-      // TODO: Remove this when we merge in 'new' branch
-      function omit(obj) {
-        var copy = {}, keys = angular.isArray(arguments[1]) ? arguments[1] : arguments.slice(1);
-        for (var key in obj)
-          if (keys.indexOf(key) == -1) copy[key] = obj[key];
-        return copy;
-      }
-
->>>>>>> 753efee0
+      
       // Short-circuit if parent has already failed
       if (isDefined(parent.$$failure)) {
         fail(parent.$$failure);
