var GlobBuilder = (function() {

  function Glob(text) {

    var glob = text.split('.');

    // Returns true if glob matches current $state name.
    this.matches = function(state) {
      var segments = state.name.split('.');

      // match greedy starts
      if (glob[0] === '**') {
         segments = segments.slice(segments.indexOf(glob[1]));
         segments.unshift('**');
      }
      // match greedy ends
      if (glob[glob.length - 1] === '**') {
         segments.splice(segments.indexOf(glob[glob.length - 2]) + 1, Number.MAX_VALUE);
         segments.push('**');
      }
      if (glob.length != segments.length) return false;

      // match single stars
      for (var i = 0, l = glob.length; i < l; i++) {
        if (glob[i] === '*') segments[i] = '*';
      }

      return segments.join('') === glob.join('');
    };
  }

  return {
    // Checks text to see if it looks like a glob.
    is: function(text) {
      return text.indexOf('*') > -1;
    },

    // Factories a glob matcher from a string
    fromString: function(text) {
      if (!this.is(text)) return null;
      return new Glob(text);
    }
  };
})();
<<<<<<< HEAD


function StateQueueManager(states, builder, $urlRouterProvider) {
  var queue = [], abstractKey = 'abstract';

  extend(this, {
    register: function(config, pre) {
      // Wrap a new object around the state so we can store our private details easily.
      state = inherit(config, {
        name: builder.name(config),
        self: config,
        resolve: config.resolve || {},
        toString: function() { return this.name; }
      });

      if (!isString(state.name)) throw new Error("State must have a valid name");
      // if (registered.hasOwnProperty(name)) throw new Error("State '" + name + "'' is already defined");
      if (pre)
        queue.unshift(state);
      else
        queue.push(state);
      return state;
    },

    flush: function() {
      var result, state, orphans = [];

=======


function StateQueueManager(states, builder, $urlRouterProvider) {
  var queue = [], abstractKey = 'abstract';

  extend(this, {
    register: function(config, pre) {
      // Wrap a new object around the state so we can store our private details easily.
      state = inherit(config, {
        name: builder.name(config),
        self: config,
        resolve: config.resolve || {},
        toString: function() { return this.name; }
      });

      if (!isString(state.name)) throw new Error("State must have a valid name");
      // if (registered.hasOwnProperty(name)) throw new Error("State '" + name + "'' is already defined");
      if (pre)
        queue.unshift(state);
      else
        queue.push(state);
      return state;
    },

    flush: function() {
      var result, state, orphans = [];

>>>>>>> faa2ee9a
      while (queue.length > 0) {
        state = queue.shift();
        result = builder.build(state);

        if (result) {
          states[state.name] = state;
          this.attachRoute(state);
          continue;
        }
        if (orphans.indexOf(state) >= 0) {
          throw new Error("Cannot register orphaned state '" + state.name + "'");
        }
        orphans.push(state);
        queue.push(state);
      }
      return states;
    },

    attachRoute: function(state) {
      if (state[abstractKey] || !state.url) return;

      $urlRouterProvider.when(state.url, ['$match', '$stateParams', function ($match, $stateParams) {
        if ($state.$current.navigable != state || !equalForKeys($match, $stateParams)) {
          $state.transitionTo(state, $match, { location: false });
        }
      }]);
    }
  });
}

// Builds state properties from definition passed to StateQueueManager.register()
function StateBuilder(root, matcher, $urlMatcherFactoryProvider) {

  var self = this, delegates = {}, builders = {

    parent: function(state) {
      return matcher.find(self.parentName(state));
    },

    data: function(state) {
      if (state.parent && state.parent.data) {
        state.data = state.self.data = extend({}, state.parent.data, state.data);
      }
      return state.data;
    },

    // Build a URLMatcher if necessary, either via a relative or absolute URL
    url: function(state) {
      var url = state.url, config = { params: state.params || {} };
      var parent = state.parent;

      if (isString(url)) {
        if (url.charAt(0) == '^') return $urlMatcherFactoryProvider.compile(url.substring(1), config);
        return ((parent && parent.navigable) || root()).url.concat(url, config);
      }
      if (!url || $urlMatcherFactoryProvider.isMatcher(url)) return url;
      throw new Error("Invalid url '" + url + "' in state '" + state + "'");
    },

    // Keep track of the closest ancestor state that has a URL (i.e. is navigable)
    navigable: function(state) {
      return state.url ? state : (state.parent ? state.parent.navigable : null);
    },

    // Derive parameters for this state and ensure they're a super-set of parent's parameters
    params: function(state) {
      if (state.params) return state.params;
      if (state.url) return state.url.params;
      if (state.parent) return state.parent.params;
      return null;
    },

    // If there is no explicit multi-view configuration, make one up so we don't have
    // to handle both cases in the view directive later. Note that having an explicit
    // 'views' property will mean the default unnamed view properties are ignored. This
    // is also a good time to resolve view names to absolute names, so everything is a
    // straight lookup at link time.
    views: function(state) {
      var views    = {},
          tplKeys  = ['templateProvider', 'templateUrl', 'template', 'notify', 'async'],
          ctrlKeys = ['controller', 'controllerProvider', 'controllerAs'];
      var allKeys = tplKeys.concat(ctrlKeys);

      forEach(state.views || { "$default": filterByKeys(allKeys, state) }, function (config, name) {

        // Allow controller settings to be defined at the state level for all views
        forEach(ctrlKeys, function(key) {
          if (state[key] && !config[key]) config[key] = state[key];
        });

        if (objectKeys(config).length > 0) views[name] = config;
      });
      return views;
    },

    // Keep a full path from the root down to this state as this is needed for state activation.
    path: function(state) {
      return state.parent ? state.parent.path.concat(state) : []; // exclude root from path
    },

    // Speed up $state.includes() as it's used a lot
    includes: function(state) {
      var includes = state.parent ? extend({}, state.parent.includes) : {};
      includes[state.name] = true;
      return includes;
    }
  };

  extend(this, {
    builder: function(name, func) {
      if (isString(name) && !isDefined(func)) return builders[name];
      if (!isFunction(func) || !isString(name)) return;

      if (builders[name]) {
        delegates[name] = delegates[name] || [];
        delegates[name].push(builders[name]);
      }
      builders[name] = func;
    },

    build: function(state) {
      var parent = this.parentName(state);
      if (parent && !matcher.find(parent)) return null;

      for (var key in builders) {
        // @todo Implement currying for multiple delegates
        if (delegates[key] && delegates[key].length) {
          state[key] = delegates[key][0](state, builders[key]);
        } else {
          state[key] = builders[key](state);
        }
      }
      return state;
    },

    parentName: function(state) {
      var name = state.name;
      if (name.indexOf('.') !== -1) return name.substring(0, name.lastIndexOf('.'));
      if (!state.parent) return "";
      return isString(state.parent) ? state.parent : state.parent.name;
    },
<<<<<<< HEAD

    name: function(state) {
      var name = state.name;
      if (name.indexOf('.') !== -1 || !state.parent) return name;

      var parentName = isString(state.parent) ? state.parent : state.parent.name;
      return parentName ? parentName + "." + name : name;
    }
  });
}

function StateMatcher(states) {
  extend(this, {
    isRelative: function(stateName) {
      return stateName.indexOf(".") === 0 || stateName.indexOf("^") === 0;
    },

    find: function(stateOrName, base) {
      if (!stateOrName && stateOrName !== "") return undefined;
      var isStr = isString(stateOrName), name = isStr ? stateOrName : stateOrName.name;

      if (this.isRelative(name)) name = this.resolvePath(name, base);
      var state = states[name];

      if (state && (isStr || (!isStr && (state === stateOrName || state.self === stateOrName)))) {
        return state;
      }
      return undefined;
    },

=======

    name: function(state) {
      var name = state.name;
      if (name.indexOf('.') !== -1 || !state.parent) return name;

      var parentName = isString(state.parent) ? state.parent : state.parent.name;
      return parentName ? parentName + "." + name : name;
    }
  });
}

function StateMatcher(states) {
  extend(this, {
    isRelative: function(stateName) {
      return stateName.indexOf(".") === 0 || stateName.indexOf("^") === 0;
    },

    find: function(stateOrName, base) {
      if (!stateOrName && stateOrName !== "") return undefined;
      var isStr = isString(stateOrName), name = isStr ? stateOrName : stateOrName.name;

      if (this.isRelative(name)) name = this.resolvePath(name, base);
      var state = states[name];

      if (state && (isStr || (!isStr && (state === stateOrName || state.self === stateOrName)))) {
        return state;
      }
      return undefined;
    },

>>>>>>> faa2ee9a
    resolvePath: function(name, base) {
      if (!base) throw new Error("No reference point given for path '"  + name + "'");
      var rel = name.split("."), i = 0, pathLength = rel.length, current = base;

      for (; i < pathLength; i++) {
        if (rel[i] === "" && i === 0) {
          current = base;
          continue;
        }
        if (rel[i] === "^") {
          if (!current.parent) throw new Error("Path '" + name + "' not valid for state '" + base.name + "'");
          current = current.parent;
          continue;
        }
        break;
      }
      rel = rel.slice(i).join(".");
      return current.name + (current.name && rel ? "." : "") + rel;
    }
  });
}

/**
 * @ngdoc object
 * @name ui.router.state.$stateProvider
 *
 * @requires ui.router.router.$urlRouterProvider
 * @requires ui.router.util.$urlMatcherFactoryProvider
 *
 * @description
 * The new `$stateProvider` works similar to Angular's v1 router, but it focuses purely
 * on state.
 *
 * A state corresponds to a "place" in the application in terms of the overall UI and
 * navigation. A state describes (via the controller / template / view properties) what
 * the UI looks like and does at that place.
 *
 * States often have things in common, and the primary way of factoring out these
 * commonalities in this model is via the state hierarchy, i.e. parent/child states aka
 * nested states.
 *
 * The `$stateProvider` provides interfaces to declare these states for your app.
 */
$StateProvider.$inject = ['$urlRouterProvider', '$urlMatcherFactoryProvider'];
function $StateProvider(   $urlRouterProvider,   $urlMatcherFactoryProvider) {

  var root, states = {}, abstractKey = 'abstract';

  var matcher = new StateMatcher(states);
  var builder = new StateBuilder(function() { return root; }, matcher, $urlMatcherFactoryProvider);
  var queue   = new StateQueueManager(states, builder, $urlRouterProvider);

  function $state() {}

  /**
   * @ngdoc function
   * @name ui.router.state.$stateProvider#decorator
   * @methodOf ui.router.state.$stateProvider
   *
   * @description
   * Allows you to extend (carefully) or override (at your own peril) the
   * `stateBuilder` object used internally by `$stateProvider`. This can be used
   * to add custom functionality to ui-router, for example inferring templateUrl
   * based on the state name.
   *
   * When passing only a name, it returns the current (original or decorated) builder
   * function that matches `name`.
   *
   * The builder functions that can be decorated are listed below. Though not all
   * necessarily have a good use case for decoration, that is up to you to decide.
   *
   * In addition, users can attach custom decorators, which will generate new
   * properties within the state's internal definition. There is currently no clear
   * use-case for this beyond accessing internal states (i.e. $state.$current),
   * however, expect this to become increasingly relevant as we introduce additional
   * meta-programming features.
   *
   * **Warning**: Decorators should not be interdependent because the order of
   * execution of the builder functions in non-deterministic. Builder functions
   * should only be dependent on the state definition object and super function.
   *
   *
   * Existing builder functions and current return values:
   *
   * - **parent** `{object}` - returns the parent state object.
   * - **data** `{object}` - returns state data, including any inherited data that is not
   *   overridden by own values (if any).
   * - **url** `{object}` - returns a {@link ui.router.util.type:UrlMatcher UrlMatcher}
   *   or `null`.
   * - **navigable** `{object}` - returns closest ancestor state that has a URL (aka is
   *   navigable).
   * - **params** `{object}` - returns an array of state params that are ensured to
   *   be a super-set of parent's params.
   * - **views** `{object}` - returns a views object where each key is an absolute view
   *   name (i.e. "viewName@stateName") and each value is the config object
   *   (template, controller) for the view. Even when you don't use the views object
   *   explicitly on a state config, one is still created for you internally.
   *   So by decorating this builder function you have access to decorating template
   *   and controller properties.
   * - **ownParams** `{object}` - returns an array of params that belong to the state,
   *   not including any params defined by ancestor states.
   * - **path** `{string}` - returns the full path from the root down to this state.
   *   Needed for state activation.
   * - **includes** `{object}` - returns an object that includes every state that
   *   would pass a `$state.includes()` test.
   *
   * @example
   * <pre>
   * // Override the internal 'views' builder with a function that takes the state
   * // definition, and a reference to the internal function being overridden:
   * $stateProvider.decorator('views', function (state, parent) {
   *   var result = {},
   *       views = parent(state);
   *
   *   angular.forEach(views, function (config, name) {
   *     var autoName = (state.name + '.' + name).replace('.', '/');
   *     config.templateUrl = config.templateUrl || '/partials/' + autoName + '.html';
   *     result[name] = config;
   *   });
   *   return result;
   * });
   *
   * $stateProvider.state('home', {
   *   views: {
   *     'contact.list': { controller: 'ListController' },
   *     'contact.item': { controller: 'ItemController' }
   *   }
   * });
   *
   * // ...
   *
   * $state.go('home');
   * // Auto-populates list and item views with /partials/home/contact/list.html,
   * // and /partials/home/contact/item.html, respectively.
   * </pre>
   *
   * @param {string} name The name of the builder function to decorate.
   * @param {object} func A function that is responsible for decorating the original
   * builder function. The function receives two parameters:
   *
   *   - `{object}` - state - The state config object.
   *   - `{object}` - super - The original builder function.
   *
   * @return {object} $stateProvider - $stateProvider instance
   */
  this.decorator = decorator;
  function decorator(name, func) {
    /*jshint validthis: true */
    return builder.builder(name, func) || this;
  }

  /**
   * @ngdoc function
   * @name ui.router.state.$stateProvider#state
   * @methodOf ui.router.state.$stateProvider
   *
   * @description
   * Registers a state configuration under a given state name. The stateConfig object
   * has the following acceptable properties.
   *
   * <a id='template'></a>
   *
   * - **`template`** - {string|function=} - html template as a string or a function that returns
   *   an html template as a string which should be used by the uiView directives. This property
   *   takes precedence over templateUrl.
   *
   *   If `template` is a function, it will be called with the following parameters:
   *
   *   - {array.&lt;object&gt;} - state parameters extracted from the current $location.path() by
   *     applying the current state
   *
   * <a id='templateUrl'></a>
   *
   * - **`templateUrl`** - {string|function=} - path or function that returns a path to an html
   *   template that should be used by uiView.
   *
   *   If `templateUrl` is a function, it will be called with the following parameters:
   *
   *   - {array.&lt;object&gt;} - state parameters extracted from the current $location.path() by
   *     applying the current state
   *
   * <a id='templateProvider'></a>
   *
   * - **`templateProvider`** - {function=} - Provider function that returns HTML content
   *   string.
   *
   * <a id='controller'></a>
   *
   * - **`controller`** - {string|function=} -  Controller fn that should be associated with newly
   *   related scope or the name of a registered controller if passed as a string.
   *
   * <a id='controllerProvider'></a>
   *
   * - **`controllerProvider`** - {function=} - Injectable provider function that returns
   *   the actual controller or string.
   *
   * <a id='controllerAs'></a>
   *
   * - **`controllerAs`** – {string=} – A controller alias name. If present the controller will be
   *   published to scope under the controllerAs name.
   *
   * <a id='resolve'></a>
   *
   * - **`resolve`** - {object.&lt;string, function&gt;=} - An optional map of dependencies which
   *   should be injected into the controller. If any of these dependencies are promises,
   *   the router will wait for them all to be resolved or one to be rejected before the
   *   controller is instantiated. If all the promises are resolved successfully, the values
   *   of the resolved promises are injected and $stateChangeSuccess event is fired. If any
   *   of the promises are rejected the $stateChangeError event is fired. The map object is:
   *
   *   - key - {string}: name of dependency to be injected into controller
   *   - factory - {string|function}: If string then it is alias for service. Otherwise if function,
   *     it is injected and return value it treated as dependency. If result is a promise, it is
   *     resolved before its value is injected into controller.
   *
   * <a id='url'></a>
   *
   * - **`url`** - {string=} - A url with optional parameters. When a state is navigated or
   *   transitioned to, the `$stateParams` service will be populated with any
   *   parameters that were passed.
   *
   * <a id='params'></a>
   *
   * - **`params`** - {object=} - An array of parameter names or regular expressions. Only
   *   use this within a state if you are not using url. Otherwise you can specify your
   *   parameters within the url. When a state is navigated or transitioned to, the
   *   $stateParams service will be populated with any parameters that were passed.
   *
   * <a id='views'></a>
   *
   * - **`views`** - {object=} - Use the views property to set up multiple views or to target views
   *   manually/explicitly.
   *
   * <a id='abstract'></a>
   *
   * - **`abstract`** - {boolean=} - An abstract state will never be directly activated,
   *   but can provide inherited properties to its common children states.
   *
   * <a id='onEnter'></a>
   *
   * - **`onEnter`** - {object=} - Callback function for when a state is entered. Good way
   *   to trigger an action or dispatch an event, such as opening a dialog.
   * If minifying your scripts, make sure to use the `['injection1', 'injection2', function(injection1, injection2){}]` syntax.
   *
   * <a id='onExit'></a>
   *
   * - **`onExit`** - {object=} - Callback function for when a state is exited. Good way to
   *   trigger an action or dispatch an event, such as opening a dialog.
   * If minifying your scripts, make sure to use the `['injection1', 'injection2', function(injection1, injection2){}]` syntax.
   *
   * <a id='reloadOnSearch'></a>
   *
   * - **`reloadOnSearch = true`** - {boolean=} - If `false`, will not retrigger the same state
   *   just because a search/query parameter has changed (via $location.search() or $location.hash()).
   *   Useful for when you'd like to modify $location.search() without triggering a reload.
   *
   * <a id='data'></a>
   *
   * - **`data`** - {object=} - Arbitrary data object, useful for custom configuration.
   *
   * @example
   * <pre>
   * // Some state name examples
   *
   * // stateName can be a single top-level name (must be unique).
   * $stateProvider.state("home", {});
   *
   * // Or it can be a nested state name. This state is a child of the
   * // above "home" state.
   * $stateProvider.state("home.newest", {});
   *
   * // Nest states as deeply as needed.
   * $stateProvider.state("home.newest.abc.xyz.inception", {});
   *
   * // state() returns $stateProvider, so you can chain state declarations.
   * $stateProvider
   *   .state("home", {})
   *   .state("about", {})
   *   .state("contacts", {});
   * </pre>
   *
   * @param {string} name A unique state name, e.g. "home", "about", "contacts".
   * To create a parent/child state use a dot, e.g. "about.sales", "home.newest".
   * @param {object} definition State configuration object.
   */
  this.state = state;
  function state(name, definition) {
    /*jshint validthis: true */
    if (isObject(name)) definition = name;
    else definition.name = name;
    queue.register(definition);
    return this;
  }

  /**
   * @ngdoc object
   * @name ui.router.state.$state
   *
   * @requires $rootScope
   * @requires $q
   * @requires $injector
   * @requires ui.router.state.$view
   * @requires ui.router.state.$stateParams
   * @requires ui.router.router.$urlRouter
   * @requires ui.router.state.$transition
   * @requires ui.router.util.$urlMatcherFactory
   *
   * @property {object} params A param object, e.g. {sectionId: section.id)}, that
   * you'd like to test against the current active state.
   * @property {object} current A reference to the state's config object. However
   * you passed it in. Useful for accessing custom data.
   * @property {object} transition Currently pending transition. A promise that'll
   * resolve or reject.
   *
   * @description
   * `$state` service is responsible for representing states as well as transitioning
   * between them. It also provides interfaces to ask for current state or even states
   * you're coming from.
   */
  this.$get = $get;
  $get.$inject = ['$rootScope', '$q', '$injector', '$view', '$stateParams', '$urlRouter', '$transition', '$urlMatcherFactory'];
  function $get(   $rootScope,   $q,   $injector,   $view,   $stateParams,   $urlRouter,   $transition,   $urlMatcherFactory) {

    var TransitionSuperseded = $q.reject(new Error('transition superseded'));
    var TransitionPrevented = $q.reject(new Error('transition prevented'));
    var TransitionAborted = $q.reject(new Error('transition aborted'));
    var TransitionFailed = $q.reject(new Error('transition failed'));

    var REJECT = {
      superseded: function() { return TransitionSuperseded; },
      prevented: function() { return TransitionPrevented; },
      aborted: function() { return TransitionAborted; },
      failed: function() { return TransitionFailed; }
    };

    // Implicit root state that is always active
    root = queue.register({
      name: '',
      url: '^',
      views: null,
      'abstract': true
    }, true);
    root.navigable = null;

    extend($state, {
      params: {},
      current: root.self,
      $current: root,
      transition: null
    });

    queue.flush();

    $transition.init(root, $state.params, function(ref, options) {
      return matcher.find(ref, options.relative);
    });

    /**
     * @ngdoc function
     * @name ui.router.state.$state#reload
     * @methodOf ui.router.state.$state
     *
     * @description
     * A method that force reloads the current state. All resolves are re-resolved, events are not re-fired,
     * and controllers reinstantiated (bug with controllers reinstantiating right now, fixing soon).
     *
     * @example
     * <pre>
     * var app angular.module('app', ['ui.router']);
     *
     * app.controller('ctrl', function ($scope, $state) {
     *   $scope.reload = function(){
     *     $state.reload();
     *   }
     * });
     * </pre>
     *
     * `reload()` is just an alias for:
     * <pre>
     * $state.transitionTo($state.current, $stateParams, {
     *   reload: true, inherit: false, notify: false
     * });
     * </pre>
     *
     * @returns {promise} A promise representing the state of the new transition. See
     * {@link ui.router.state.$state#methods_go $state.go}.
     */
    $state.reload = function reload() {
      return $state.transitionTo($state.current, $stateParams, { reload: true, inherit: false, notify: false });
    };

    /**
     * @ngdoc function
     * @name ui.router.state.$state#go
     * @methodOf ui.router.state.$state
     *
     * @description
     * Convenience method for transitioning to a new state. `$state.go` calls
     * `$state.transitionTo` internally but automatically sets options to
     * `{ location: true, inherit: true, relative: $state.$current, notify: true }`.
     * This allows you to easily use an absolute or relative to path and specify
     * only the parameters you'd like to update (while letting unspecified parameters
     * inherit from the currently active ancestor states).
     *
     * @example
     * <pre>
     * var app = angular.module('app', ['ui.router']);
     *
     * app.controller('ctrl', function ($scope, $state) {
     *   $scope.changeState = function () {
     *     $state.go('contact.detail');
     *   };
     * });
     * </pre>
     * <img src='../ngdoc_assets/StateGoExamples.png'/>
     *
     * @param {string} to Absolute state name or relative state path. Some examples:
     *
     * - `$state.go('contact.detail')` - will go to the `contact.detail` state
     * - `$state.go('^')` - will go to a parent state
     * - `$state.go('^.sibling')` - will go to a sibling state
     * - `$state.go('.child.grandchild')` - will go to grandchild state
     *
     * @param {object=} params A map of the parameters that will be sent to the state,
     * will populate $stateParams. Any parameters that are not specified will be inherited from currently
     * defined parameters. This allows, for example, going to a sibling state that shares parameters
     * specified in a parent state. Parameter inheritance only works between common ancestor states, I.e.
     * transitioning to a sibling will get you the parameters for all parents, transitioning to a child
     * will get you all current parameters, etc.
     * @param {object=} options Options object. The options are:
     *
     * - **`location`** - {boolean=true|string=} - If `true` will update the url in the location bar, if `false`
     *    will not. If string, must be `"replace"`, which will update url and also replace last history record.
     * - **`inherit`** - {boolean=true}, If `true` will inherit url parameters from current url.
     * - **`relative`** - {object=$state.$current}, When transitioning with relative path (e.g '^'),
     *    defines which state to be relative from.
     * - **`notify`** - {boolean=true}, If `true` will broadcast $stateChangeStart and $stateChangeSuccess events.
     * - **`reload`** (v0.2.5) - {boolean=false}, If `true` will force transition even if the state or params
     *    have not changed, aka a reload of the same state. It differs from reloadOnSearch because you'd
     *    use this when you want to force a reload when *everything* is the same, including search params.
     *
     * @returns {promise} A promise representing the state of the new transition.
     *
     * Possible success values:
     *
     * - $state.current
     *
     * <br/>Possible rejection values:
     *
     * - 'transition superseded' - when a newer transition has been started after this one
     * - 'transition prevented' - when `event.preventDefault()` has been called in a `$stateChangeStart` listener
     * - 'transition aborted' - when `event.preventDefault()` has been called in a `$stateNotFound` listener or
     *   when a `$stateNotFound` `event.retry` promise errors.
     * - 'transition failed' - when a state has been unsuccessfully found after 2 tries.
     * - *resolve error* - when an error has occurred with a `resolve`
     *
     */
    $state.go = function go(to, params, options) {
      return $state.transitionTo(to, params, extend({ inherit: true, relative: $state.$current }, options));
    };

    /**
     * @ngdoc function
     * @name ui.router.state.$state#transitionTo
     * @methodOf ui.router.state.$state
     *
     * @description
     * Low-level method for transitioning to a new state. {@link ui.router.state.$state#methods_go $state.go}
     * uses `transitionTo` internally. `$state.go` is recommended in most situations.
     *
     * @example
     * <pre>
     * var app = angular.module('app', ['ui.router']);
     *
     * app.controller('ctrl', function ($scope, $state) {
     *   $scope.changeState = function () {
     *     $state.transitionTo('contact.detail');
     *   };
     * });
     * </pre>
     *
     * @param {string} to State name.
     * @param {object=} toParams A map of the parameters that will be sent to the state,
     * will populate $stateParams.
     * @param {object=} options Options object. The options are:
     *
     * - **`location`** - {boolean=true|string=} - If `true` will update the url in the location bar, if `false`
     *    will not. If string, must be `"replace"`, which will update url and also replace last history record.
     * - **`inherit`** - {boolean=false}, If `true` will inherit url parameters from current url.
     * - **`relative`** - {object=}, When transitioning with relative path (e.g '^'),
     *    defines which state to be relative from.
     * - **`notify`** - {boolean=true}, If `true` will broadcast $stateChangeStart and $stateChangeSuccess events.
     * - **`reload`** (v0.2.5) - {boolean=false}, If `true` will force transition even if the state or params
     *    have not changed, aka a reload of the same state. It differs from reloadOnSearch because you'd
     *    use this when you want to force a reload when *everything* is the same, including search params.
     *
     * @returns {promise} A promise representing the state of the new transition. See
     * {@link ui.router.state.$state#methods_go $state.go}.
     */
    $state.transitionTo = function transitionTo(to, toParams, options) {
      var transition = $transition.start(to, toParams || {}, extend({
        location: true,
        relative: null,
        inherit:  false,
        notify:   true,
        reload:   false
      }, options || {}));

      var stateHandler = {
        retryIfNotFound: function(transition) {
          /**
           * @ngdoc event
           * @name ui.router.state.$state#$stateNotFound
           * @eventOf ui.router.state.$state
           * @eventType broadcast on root scope
           * @description
           * Fired when a requested state **cannot be found** using the provided state name during transition.
           * The event is broadcast allowing any handlers a single chance to deal with the error (usually by
           * lazy-loading the unfound state). A `Transition` object is passed to the listener handler,
           * you can see its three properties in the example. You can use `event.preventDefault()` to abort the
           * transition and the promise returned from `transitionTo()` will be rejected with a
           * `'transition aborted'` error.
           *
           * @param {Object} event Event object.
           * @param {Object} transition The `Transition` object representing the current state transition.
           *
           * @example
           *
           * <pre>
           * // somewhere, assume lazy.state has not been defined
           * $state.go("lazy.state", { a: 1, b: 2 }, { inherit: false });
           *
           * // somewhere else
           * $scope.$on('$stateNotFound', function(event, transition) {
           *   console.log(transition.to()); // "lazy.state"
           *   console.log(transition.params().to); // { a: 1, b: 2 }
           *   console.log(transition.options()); // { inherit: false } + default options
           * });
           * </pre>
           */
          var e = $rootScope.$broadcast('$stateNotFound', transition);
          if (e.defaultPrevented || e.retry) $urlRouter.update();
          if (e.defaultPrevented) return TransitionAborted;
          if (!e.retry) return transition.rejection() || TransitionSuperseded;
          return e.retry;
        },

        checkIgnoredOrPrevented: function(transition) {
          if (transition.ignored()) {
            var isDynamic = $stateParams.$set(toParams, toState.url);

            if (isDynamic && toState.url) {
              $urlRouter.push(toState.url, $stateParams, { replace: true });
              $urlRouter.update(true);
            }

            if (isDynamic || to.locals === from.locals) {
              if (!isDynamic) $urlRouter.update();
              if (options.notify) $rootScope.$broadcast('$stateChangeIgnored', transition);
              $state.transition = null;
              return $state.current;
            }
          }

          /**
           * @ngdoc event
           * @name ui.router.state.$state#$stateChangeStart
           * @eventOf ui.router.state.$state
           * @eventType broadcast on root scope
           * @description
           * Fired when the state transition **begins**. You can use `event.preventDefault()`
           * to prevent the transition from happening and then the transition promise will be
           * rejected with a `'transition prevented'` value.
           *
           * @param {Object} event Event object.
           * @param {Transition} Transition An object containing all contextual information about
           * the current transition, including to and from states and parameters.
           *
           * @example
           *
           * <pre>
           * $rootScope.$on('$stateChangeStart', function(event, transition) {
           *   event.preventDefault();
           *   // transitionTo() promise will be rejected with
           *   // a 'transition prevented' error
           * })
           * </pre>
           */
          if (options.notify && $rootScope.$broadcast('$stateChangeStart', transition).defaultPrevented) {
            $urlRouter.update();
            return TransitionPrevented;
          }

          return transition;
        }
      };

      transition.ensureValid(stateHandler.retryIfNotFound)
        .then(stateHandler.checkIgnoredOrPrevented, REJECT.aborted)
        .then(function() {
          console.log("WIN", arguments);
        }, function() {
          console.log("FALE", arguments);
        });


      // Once everything is resolved, we are ready to perform the actual transition
      // and return a promise for the new state. We also keep track of what the
      // current promise is, so that we can detect overlapping transitions and
      // keep only the outcome of the last transition.
      var current = resolved.then(function() {
        var result = transition.begin(function() { return $state.transition === current; }, function() {
          return transition.run();
        });

        if (result === transition.SUPERSEDED) return TransitionSuperseded;
        if (result === transition.ABORTED) return TransitionAborted;
        transition.end();

        // Update globals in $state
        $state.$current = to;
        $state.current = to.self;

        // Filter parameters before we pass them to event handlers etc.
        // ??? toParams = filterByKeys(objectKeys(to.params), /* transition.params().$to */ toParams || {}); ??? //

        $state.params = toParams;
        copy($state.params, $stateParams);
        $state.transition = null;
        $stateParams.$sync();
        $stateParams.$off();

        if (options.location && to.navigable) {
          $urlRouter.push(to.navigable.url, $stateParams, { replace: options.location === 'replace' });
        }

        if (options.notify) {
          /**
           * @ngdoc event
           * @name ui.router.state.$state#$stateChangeSuccess
           * @eventOf ui.router.state.$state
           * @eventType broadcast on root scope
           * @description
           * Fired once the state transition is **complete**.
           *
           * @param {Object} event Event object.
           * @param {Transition} transition The object encapsulating the transition info.
           */
          $rootScope.$broadcast('$stateChangeSuccess', transition);
        }
        $urlRouter.update(true);

        return $state.current;

      }, function (error) {

        if ($state.transition !== transition) return TransitionSuperseded;

        /**
         * @ngdoc event
         * @name ui.router.state.$state#$stateChangeError
         * @eventOf ui.router.state.$state
         * @eventType broadcast on root scope
         * @description
         * Fired when an **error occurs** during transition. It's important to note that if you
         * have any errors in your resolve functions (javascript errors, non-existent services, etc)
         * they will not throw traditionally. You must listen for this $stateChangeError event to
         * catch **ALL** errors.
         *
         * @param {Object}     event      Event object.
         * @param {Transition} transition The `Transition` object.
         * @param {Error}      error      The resolve error object.
         */
        if (!$rootScope.$broadcast('$stateChangeError', transition, error).defaultPrevented) {
          $urlRouter.update();
        }
        return $q.reject(error);
      });

      return transition;
    };

    /**
     * @ngdoc function
     * @name ui.router.state.$state#is
     * @methodOf ui.router.state.$state
     *
     * @description
     * Similar to {@link ui.router.state.$state#methods_includes $state.includes},
     * but only checks for the full state name. If params is supplied then it will be
     * tested for strict equality against the current active params object, so all params
     * must match with none missing and no extras.
     *
     * @example
     * <pre>
     * $state.$current.name = 'contacts.details.item';
     *
     * // absolute name
     * $state.is('contact.details.item'); // returns true
     * $state.is(contactDetailItemStateObject); // returns true
     *
     * // relative name (. and ^), typically from a template
     * // E.g. from the 'contacts.details' template
     * <div ng-class="{highlighted: $state.is('.item')}">Item</div>
     * </pre>
     *
     * @param {string|object} stateName The state name (absolute or relative) or state object you'd like to check.
     * @param {object=} params A param object, e.g. `{sectionId: section.id}`, that you'd like
     * to test against the current active state.
     * @returns {boolean} Returns true if it is the state.
     */
    $state.is = function is(stateOrName, params) {
      var state = matcher.find(stateOrName);
      if (!isDefined(state)) return undefined;
      if ($state.$current !== state) return false;
      return isDefined(params) && params !== null ? angular.equals($stateParams, params) : true;
    };

    /**
     * @ngdoc function
     * @name ui.router.state.$state#includes
     * @methodOf ui.router.state.$state
     *
     * @description
     * A method to determine if the current active state is equal to or is the child of the
     * state stateName. If any params are passed then they will be tested for a match as well.
     * Not all the parameters need to be passed, just the ones you'd like to test for equality.
     *
     * @example
     * Partial and relative names
     * <pre>
     * $state.$current.name = 'contacts.details.item';
     *
     * // Using partial names
     * $state.includes("contacts"); // returns true
     * $state.includes("contacts.details"); // returns true
     * $state.includes("contacts.details.item"); // returns true
     * $state.includes("contacts.list"); // returns false
     * $state.includes("about"); // returns false
     *
     * // Using relative names (. and ^), typically from a template
     * // E.g. from the 'contacts.details' template
     * <div ng-class="{highlighted: $state.includes('.item')}">Item</div>
     * </pre>
     *
     * Basic globbing patterns
     * <pre>
     * $state.$current.name = 'contacts.details.item.url';
     *
     * $state.includes("*.details.*.*"); // returns true
     * $state.includes("*.details.**"); // returns true
     * $state.includes("**.item.**"); // returns true
     * $state.includes("*.details.item.url"); // returns true
     * $state.includes("*.details.*.url"); // returns true
     * $state.includes("*.details.*"); // returns false
     * $state.includes("item.**"); // returns false
     * </pre>
     *
     * @param {string} stateOrName A partial name, relative name, or glob pattern
     * to be searched for within the current state name.
     * @param {object} params A param object, e.g. `{sectionId: section.id}`,
     * that you'd like to test against the current active state.
     * @returns {boolean} Returns true if it does include the state
     */
    $state.includes = function includes(stateOrName, params) {
      var glob = isString(stateOrName) && GlobBuilder.fromString(stateOrName);

      if (glob) {
        if (!glob.matches($state.$current)) return false;
        stateOrName = $state.$current.name;
      }
      var state = matcher.find(stateOrName), include = $state.$current.includes;

      if (!isDefined(state)) return undefined;
      if (!isDefined(include[state.name])) return false;
      return equalForKeys(params, $stateParams);
    };


    /**
     * @ngdoc function
     * @name ui.router.state.$state#href
     * @methodOf ui.router.state.$state
     *
     * @description
     * A url generation method that returns the compiled url for the given state populated with the given params.
     *
     * @example
     * <pre>
     * expect($state.href("about.person", { person: "bob" })).toEqual("/about/bob");
     * </pre>
     *
     * @param {string|object} stateOrName The state name or state object you'd like to generate a url from.
     * @param {object=} params An object of parameter values to fill the state's required parameters.
     * @param {object=} options Options object. The options are:
     *
     * - **`lossy`** - {boolean=true} -  If true, and if there is no url associated with the state provided in the
     *    first parameter, then the constructed href url will be built from the first navigable ancestor (aka
     *    ancestor with a valid url).
<<<<<<< HEAD
     * - **`inherit`** - {boolean=false}, If `true` will inherit url parameters from current url.
     * - **`relative`** - {object=$state.$current}, When transitioning with relative path (e.g '^'),
=======
     * - **`inherit`** - {boolean=true}, If `true` will inherit url parameters from current url.
     * - **`relative`** - {object=$state.$current}, When transitioning with relative path (e.g '^'), 
>>>>>>> faa2ee9a
     *    defines which state to be relative from.
     * - **`absolute`** - {boolean=false},  If true will generate an absolute url, e.g. "http://www.example.com/fullurl".
     *
     * @returns {string} compiled state url
     */
    $state.href = function href(stateOrName, params, options) {
      options = extend({
        lossy:    true,
        inherit:  true,
        absolute: false,
        relative: $state.$current
      }, options || {});

      var state = matcher.find(stateOrName, options.relative);

      if (!isDefined(state)) return null;
      if (options.inherit) params = inheritParams($stateParams, params || {}, $state.$current, state);

      var nav = (state && options.lossy) ? state.navigable : state;

      if (!nav || !nav.url) {
        return null;
      }
      return $urlRouter.href(nav.url, filterByKeys(objectKeys(state.params), params || {}), {
        absolute: options.absolute
      });
    };

    /**
     * @ngdoc function
     * @name ui.router.state.$state#get
     * @methodOf ui.router.state.$state
     *
     * @description
     * Returns the state configuration object for any specific state or all states.
     *
     * @param {string|Object=} stateOrName (absolute or relative) If provided, will only get the config for
     * the requested state. If not provided, returns an array of ALL state configs.
     * @returns {Object|Array} State configuration object or array of all objects.
     */
    $state.get = function (stateOrName, context) {
      if (arguments.length === 0) return objectKeys(states).map(function(name) { return states[name].self; });
      return (matcher.find(stateOrName, context) || {}).self || null;
    };

    return $state;
  }
}

$StateParamsProvider.$inject = [];
function $StateParamsProvider() {

  function stateParamsFactory() {
    var observers = {}, current = {};

    function unhook(key, func) {
      return function() {
        forEach(key.split(" "), function(k) {
          observers[k].splice(observers[k].indexOf(func), 1);
        });
      };
    }

    function observeChange(key, val) {
      if (!observers[key] || !observers[key].length) return;

      forEach(observers[key], function(func) {
        func(val);
      });
    }

    function StateParams() {
    }

    StateParams.prototype.$digest = function() {
      forEach(this, function(val, key) {
        if (val == current[key] || !this.hasOwnProperty(key)) return;
        current[key] = val;
        observeChange(key, val);
      }, this);
    };

    StateParams.prototype.$set = function(params, url) {
      var hasChanged = false, abort = false;

      if (url) {
        forEach(params, function(val, key) {
          if ((url.parameters(key) || {}).dynamic !== true) abort = true;
        });
      }
      if (abort) return false;

      forEach(params, function(val, key) {
        if (val != this[key]) {
          this[key] = val;
          observeChange(key);
          hasChanged = true;
        }
      }, this);

      this.$sync();
      return hasChanged;
    };

    StateParams.prototype.$sync = function() {
      copy(this, current);
    };

    StateParams.prototype.$off = function() {
      observers = {};
    };

    StateParams.prototype.$localize = function(state, params) {
      var localized = new StateParams();
      params = params || this;

      forEach(state.params, function(val, key) {
        localized[key] = params[key];
      });
      return localized;
    };

    StateParams.prototype.$observe = function(key, func) {
      forEach(key.split(" "), function(k) {
        (observers[k] || (observers[k] = [])).push(func);
      });
      return unhook(key, func);
    };

    return new StateParams();
  }

  var global = stateParamsFactory();

  this.$get = $get;
  $get.$inject = ['$rootScope'];
  function $get(   $rootScope) {

    $rootScope.$watch(function() {
      global.$digest();
    });

    return global;
  }
}

angular.module('ui.router.state')
  .provider('$stateParams', $StateParamsProvider)
  .provider('$state', $StateProvider);<|MERGE_RESOLUTION|>--- conflicted
+++ resolved
@@ -42,7 +42,6 @@
     }
   };
 })();
-<<<<<<< HEAD
 
 
 function StateQueueManager(states, builder, $urlRouterProvider) {
@@ -70,35 +69,6 @@
     flush: function() {
       var result, state, orphans = [];
 
-=======
-
-
-function StateQueueManager(states, builder, $urlRouterProvider) {
-  var queue = [], abstractKey = 'abstract';
-
-  extend(this, {
-    register: function(config, pre) {
-      // Wrap a new object around the state so we can store our private details easily.
-      state = inherit(config, {
-        name: builder.name(config),
-        self: config,
-        resolve: config.resolve || {},
-        toString: function() { return this.name; }
-      });
-
-      if (!isString(state.name)) throw new Error("State must have a valid name");
-      // if (registered.hasOwnProperty(name)) throw new Error("State '" + name + "'' is already defined");
-      if (pre)
-        queue.unshift(state);
-      else
-        queue.push(state);
-      return state;
-    },
-
-    flush: function() {
-      var result, state, orphans = [];
-
->>>>>>> faa2ee9a
       while (queue.length > 0) {
         state = queue.shift();
         result = builder.build(state);
@@ -240,7 +210,6 @@
       if (!state.parent) return "";
       return isString(state.parent) ? state.parent : state.parent.name;
     },
-<<<<<<< HEAD
 
     name: function(state) {
       var name = state.name;
@@ -271,38 +240,6 @@
       return undefined;
     },
 
-=======
-
-    name: function(state) {
-      var name = state.name;
-      if (name.indexOf('.') !== -1 || !state.parent) return name;
-
-      var parentName = isString(state.parent) ? state.parent : state.parent.name;
-      return parentName ? parentName + "." + name : name;
-    }
-  });
-}
-
-function StateMatcher(states) {
-  extend(this, {
-    isRelative: function(stateName) {
-      return stateName.indexOf(".") === 0 || stateName.indexOf("^") === 0;
-    },
-
-    find: function(stateOrName, base) {
-      if (!stateOrName && stateOrName !== "") return undefined;
-      var isStr = isString(stateOrName), name = isStr ? stateOrName : stateOrName.name;
-
-      if (this.isRelative(name)) name = this.resolvePath(name, base);
-      var state = states[name];
-
-      if (state && (isStr || (!isStr && (state === stateOrName || state.self === stateOrName)))) {
-        return state;
-      }
-      return undefined;
-    },
-
->>>>>>> faa2ee9a
     resolvePath: function(name, base) {
       if (!base) throw new Error("No reference point given for path '"  + name + "'");
       var rel = name.split("."), i = 0, pathLength = rel.length, current = base;
@@ -1102,13 +1039,8 @@
      * - **`lossy`** - {boolean=true} -  If true, and if there is no url associated with the state provided in the
      *    first parameter, then the constructed href url will be built from the first navigable ancestor (aka
      *    ancestor with a valid url).
-<<<<<<< HEAD
-     * - **`inherit`** - {boolean=false}, If `true` will inherit url parameters from current url.
-     * - **`relative`** - {object=$state.$current}, When transitioning with relative path (e.g '^'),
-=======
      * - **`inherit`** - {boolean=true}, If `true` will inherit url parameters from current url.
      * - **`relative`** - {object=$state.$current}, When transitioning with relative path (e.g '^'), 
->>>>>>> faa2ee9a
      *    defines which state to be relative from.
      * - **`absolute`** - {boolean=false},  If true will generate an absolute url, e.g. "http://www.example.com/fullurl".
      *
